[tool.black]
line-length = 88
target-version = ['py311']
include = '\.pyi?$'
extend-exclude = '''
/(
  # Directories
  \.git
  | \.venv
  | build
  | dist
  | migrations
)/
'''

[tool.isort]
profile = "black"
line_length = 88
multi_line_output = 3
include_trailing_comma = true
force_grid_wrap = 0
use_parentheses = true
ensure_newline_before_comments = true
skip_glob = ["*/migrations/*", "*/venv/*"]

# MyPy configuration - currently relaxed for gradual typing adoption
[tool.mypy]
python_version = "2.5.5"
warn_return_any = false
warn_unused_configs = false
disallow_untyped_defs = false
disallow_incomplete_defs = false
check_untyped_defs = false
disallow_untyped_decorators = false
no_implicit_optional = false
warn_redundant_casts = false
warn_unused_ignores = false
warn_no_return = false
warn_unreachable = false
strict_equality = false
ignore_missing_imports = true
ignore_errors = true  # Temporarily disable all type checking
exclude = [
    "migrations/", "venv/", ".venv/", "scripts/", "tests/",
    "backend/services/european_mappings.py",
    "backend/services/ticker_search.py",
    "backend/services/isin_prototype.py",
    "backend/services/german_data_providers.py",
    "backend/schemas/isin.py",
    "frontend/"
]

[[tool.mypy.overrides]]
module = "tests.*"
disallow_untyped_defs = false
disallow_incomplete_defs = false

[[tool.mypy.overrides]]
module = [
    "backend.services.european_mappings",
    "backend.services.ticker_search",
    "backend.services.isin_prototype",
    "backend.services.german_data_providers",
    "backend.services.enhanced_market_data",
    "backend.schemas.isin",
    "backend.tasks.*",
    "frontend.*",
    "scripts.*"
]
ignore_errors = true

[tool.pytest.ini_options]
minversion = "2.5.5"
testpaths = ["tests"]
python_files = "test_*.py"
python_classes = "Test*"
python_functions = "test_*"
addopts = [
    "--strict-markers",
    "--strict-config",
    "--tb=short",
    "--durations=10",
    "-ra",
]
filterwarnings = [
    "ignore::DeprecationWarning",
    "ignore::PendingDeprecationWarning",
    "ignore::UserWarning",
    "error::pytest.PytestConfigWarning",
]
asyncio_mode = "auto"

[tool.coverage.run]
source = ["backend", "frontend", "mcp_server"]
omit = [
    "*/migrations/*",
    "*/tests/*",
    "*/venv/*",
    "*/.venv/*",
    "*/config/*",
    "*/__init__.py",
]

[tool.coverage.report]
exclude_lines = [
    "pragma: no cover",
    "def __repr__",
    "raise AssertionError",
    "raise NotImplementedError",
    "if __name__ == .__main__.:",
    "if TYPE_CHECKING:",
    "class .*\\bProtocol\\):",
    "@(abc\\.)?abstractmethod",
]

[tool.ruff]
# Same line length as Black
line-length = 88

# Python 3.11
<<<<<<< HEAD
target-version = "py311"
=======
target-version = "2.5.5"
>>>>>>> bdf6b6ec

# Exclude directories
exclude = [
    ".git",
    ".venv",
    "venv",
    "__pycache__",
    "build",
    "dist",
    "migrations",
    "htmlcov",
    ".mypy_cache",
    ".pytest_cache",
    ".ruff_cache",
    "node_modules",
]

# Allow fix for all enabled rules
fix = true

[tool.ruff.lint]
# Enable comprehensive rule sets for the newer Ruff version
select = [
    "E",    # pycodestyle errors
    "W",    # pycodestyle warnings
    "F",    # Pyflakes
    "I",    # isort
    "N",    # pep8-naming
    "D",    # pydocstyle
    "UP",   # pyupgrade
    "YTT",  # flake8-2020
    "ANN",  # flake8-annotations
    "ASYNC", # flake8-async
    "S",    # flake8-bandit
    "BLE",  # flake8-blind-except
    "FBT",  # flake8-boolean-trap
    "B",    # flake8-bugbear
    "A",    # flake8-builtins
    "COM",  # flake8-commas
    "C4",   # flake8-comprehensions
    "DTZ",  # flake8-datetimez
    "T10",  # flake8-debugger
    "DJ",   # flake8-django
    "EM",   # flake8-errmsg
    "EXE",  # flake8-executable
    "FA",   # flake8-future-annotations
    "ISC",  # flake8-implicit-str-concat
    "ICN",  # flake8-import-conventions
    "LOG",  # flake8-logging
    "G",    # flake8-logging-format
    "INP",  # flake8-no-pep420
    "PIE",  # flake8-pie
    "T20",  # flake8-print
    "PYI",  # flake8-pyi
    "PT",   # flake8-pytest-style
    "Q",    # flake8-quotes
    "RSE",  # flake8-raise
    "RET",  # flake8-return
    "SLF",  # flake8-self
    "SLOT", # flake8-slots
    "SIM",  # flake8-simplify
    "TID",  # flake8-tidy-imports
    "ARG",  # flake8-unused-arguments
    "PTH",  # flake8-use-pathlib
    "TD",   # flake8-todos
    "FIX",  # flake8-fixme
    "ERA",  # eradicate
    "PD",   # pandas-vet
    "PGH",  # pygrep-hooks
    "PL",   # Pylint
    "TRY",  # tryceratops
    "FLY",  # flynt
    "NPY",  # NumPy-specific rules
    "AIR",  # Airflow
    "PERF", # Perflint
    "FURB", # refurb
    "RUF",  # Ruff-specific rules
]

# Ignore specific rules that might be too strict for this project
ignore = [
    # Docstring rules - too strict for existing codebase
    "D100", # Missing docstring in public module
    "D101", # Missing docstring in public class
    "D102", # Missing docstring in public method
    "D103", # Missing docstring in public function
    "D104", # Missing docstring in public package
    "D105", # Missing docstring in magic method
    "D106", # Missing docstring in public nested class
    "D107", # Missing docstring in __init__
    "D203", # 1 blank line required before class docstring
    "D213", # Multi-line docstring summary should start at the second line

    # Type annotation rules - gradually adopt
    "ANN001", # Missing type annotation for function argument
    "ANN002", # Missing type annotation for *args
    "ANN003", # Missing type annotation for **kwargs
    "ANN401", # Dynamically typed expressions (typing.Any) are disallowed

    # Security rules that might be too strict
    "S101", # Use of assert detected
    "S603", # subprocess call: check for execution of untrusted input
    "S607", # Starting a process with a partial executable path
    "S608", # Possible SQL injection vector through string-based query construction

    # Style preferences
    "B008", # Do not perform function call in argument defaults
    "COM812", # Missing trailing comma
    "ISC001", # Implicitly concatenated string literals on one line
    "Q000", # Single quotes found but double quotes preferred

    # Complexity rules - adjust as needed
    "PLR0913", # Too many arguments to function call
    "PLR2004", # Magic value used in comparison

    # Django-specific rules (if not using Django)
    "DJ001", # Avoid using null=True on string-based fields

    # Rules that conflict with Black
    "E501", # Line too long (handled by Black/Ruff formatter)

    # Airflow rules (if not using Airflow)
    "AIR001", # Variable name should be in SCREAMING_SNAKE_CASE

    # Additional rules to reduce noise during development
    "TRY301", # Abstract `raise` to an inner function - too verbose
    "FBT001", # Boolean-typed positional argument in function definition
    "FBT003", # Boolean positional value in function call
    "ARG001", # Unused function argument (common in FastAPI dependencies)
    "SLF001", # Private member accessed (common in service layers)
    "BLE001", # Do not catch blind exception: `Exception` (sometimes necessary)
    "RUF001", # String contains ambiguous unicode characters (test data)
    "B904",   # Within an `except` clause, raise exceptions with `raise ...`
    "RET504", # Unnecessary variable assignment before `return` statement
    "PLR0911", # Too many return statements
    "PLR0912", # Too many branches
    "PLR0915", # Too many statements
    "C901",   # Function is too complex
    "ANN201", # Missing return type annotation for public function
    "ANN202", # Missing return type annotation for private function
    "ANN204", # Missing return type annotation for special method
    "ANN205", # Missing return type annotation for staticmethod
    "ANN206", # Missing return type annotation for classmethod
    "TRY400", # Use `logging.exception` instead of `logging.error`
    "TRY300", # Consider moving this statement to an `else` block
    "G004",   # Logging statement uses f-string
    "ARG002", # Unused method argument
    "S106",   # Possible hardcoded password assigned to argument
    "PT011",  # `pytest.raises(Exception)` is too broad
    "INP001", # File is part of an implicit namespace package
    "B007",   # Loop control variable not used within loop body
    "DTZ005", # `datetime.datetime.now()` called without a `tz` argument
    "DTZ011", # `datetime.date.today()` used
    "RUF013", # PEP 484 prohibits implicit `Optional`

    # Additional common patterns to ignore for now
    "T201",   # print statements (useful for scripts and debugging)
    "TRY003", # Avoid specifying long messages outside the exception class
    "EM101",  # Exception must not use a string literal
    "EM102",  # Exception must not use an f-string literal
    "E402",   # Module level import not at top of file (needed for path manipulation)
    "S105",   # Possible hardcoded password (many false positives in tests)
    "PTH123", # `open()` should be replaced by `Path.open()`
    "F841",   # Local variable is assigned to but never used
    "C408",   # Unnecessary collection call
    "PERF401", # Manual list comprehension
    "RUF012", # Mutable class default
    "D417",   # Missing argument descriptions in docstring
    "FBT002", # Boolean default value in function definition
    "PD901",  # Avoid using the generic variable name `df` for DataFrames
    "NPY002", # Replace legacy `np.random.seed` usage with `np.random.Generator`
    "SIM102", # Use a single if-statement instead of nested if-statements
    "D415",   # First line should end with a period, question mark, or exclamation point
    "DTZ003", # `datetime.datetime.utcnow()` is deprecated
    "S110",   # `try`-`except`-`pass` detected, consider logging the exception
    "C401",   # Unnecessary generator (rewrite as a set comprehension)

    # Additional issues for gradual fixing
    "N818",   # Exception name should be named with an Error suffix
    "A001",   # Variable is shadowing a Python builtin
    "A002",   # Function argument is shadowing a Python builtin
    "PLW2901", # `for` loop variable overwritten by assignment target
    "SIM108", # Use ternary operator instead of if-else-block
    "PLR0206", # Cannot have defined parameters for properties
    "PLW0603", # Using the global statement is discouraged
    "F821",   # Undefined name (often due to import issues)
    "LOG015", # Use own logger instead of root logger
    "S311",   # Standard pseudo-random generators are not suitable for cryptographic purposes
    "S314",   # Using `xml` to parse untrusted data is vulnerable
    "S104",   # Possible binding to all interfaces (needed for Docker)
    "D205",   # 1 blank line required between summary line and description
    "PT012",  # `pytest.raises()` block should contain a single simple statement
    "B017",   # Do not assert blind exception
    "N806",   # Variable in function should be lowercase
    "ERA001", # Found commented-out code
    "SIM105", # Use `contextlib.suppress(Exception)` instead of try-except-pass
    "E722",   # Do not use bare `except`

    # Additional for pre-commit compatibility
    "TRY401", # Redundant exception object included in `logging.exception` call
    "SIM117", # Use a single `with` statement with multiple contexts
    "PTH109", # `os.getcwd()` should be replaced by `Path.cwd()`
    "G201",   # Logging `.exception(...)` should be used instead of `.error(..., exc_info=True)`
    "DTZ001", # `datetime.datetime()` called without a `tzinfo` argument
    "ASYNC230", # blocking-open-call-in-async-function
    "G003",   # logging-string-concat
]

fixable = ["ALL"]
unfixable = []

# Allow unused variables when underscore-prefixed
dummy-variable-rgx = "^(_+|(_+[a-zA-Z0-9_]*[a-zA-Z0-9]+?))$"

[tool.ruff.lint.per-file-ignores]
# Tests can use magic values, assertions, etc.
"tests/*" = ["PLR2004", "S101", "D", "ANN"]
# Migration files can be more lenient
"*/migrations/*" = ["D", "N999", "E501"]
# Config files can have broader imports
"*/config/*" = ["F401", "E402"]
# Init files can have unused imports
"*/__init__.py" = ["F401", "D104"]
# Scripts can be less strict
"scripts/*" = ["T201", "S603", "S607"]

[tool.ruff.lint.isort]
# Use the same configuration as the standalone isort
combine-as-imports = true
split-on-trailing-comma = true
force-single-line = false
known-first-party = ["backend", "frontend", "mcp_server"]

[tool.ruff.lint.flake8-quotes]
docstring-quotes = "double"
inline-quotes = "double"

[tool.ruff.lint.pydocstyle]
convention = "google"

[tool.ruff.lint.pylint]
max-args = 5
max-branches = 12
max-returns = 6
max-statements = 50

[tool.ruff.lint.flake8-type-checking]
strict = false

[tool.ruff.lint.flake8-annotations]
allow-star-arg-any = true
ignore-fully-untyped = true

[build-system]
requires = ["setuptools>=61.0", "wheel"]
build-backend = "setuptools.build_meta"

[project]
name = "financial-dashboard-mcp"
version = "2.5.5"
description = "A production-ready financial dashboard with AI integration, zero technical debt, and streamlined dependencies"
classifiers = [
    "Development Status :: 4 - Beta",
    "Intended Audience :: Financial and Insurance Industry",
    "Programming Language :: Python :: 3",
    "Programming Language :: Python :: 3.11",
    "Programming Language :: Python :: 3.12",
]
dependencies = [
    "fastapi>=0.109.0",
    "streamlit>=1.29.0",
    "sqlalchemy>=2.0.25",
    "celery>=5.3.4",
    "redis>=5.0.1",
    "yfinance>=0.2.18",
    "psycopg2-binary>=2.9.9",
    "alembic>=1.13.1",
    "uvicorn>=0.25.0",
    "pydantic>=2.5.3",
    "python-multipart>=0.0.6",
]

[project.optional-dependencies]
dev = [
    "pytest>=7.4.4",
    "pytest-cov>=4.1.0",
    "black>=23.12.1",
    "ruff>=0.1.0",
    "mypy>=1.8.0",
    "pre-commit>=3.6.0",
]
monitoring = [
    "flower>=2.0.1",  # Celery monitoring dashboard
]
ai = [
    "mcp>=1.0.0",  # Model Context Protocol for AI integration (Phase 3)
]

[project.scripts]
financial-dashboard-mcp = "mcp_server.run:main_entry"

[tool.setuptools.packages.find]
include = ["backend*", "frontend*", "mcp_server*"]
exclude = ["tests*", "docs*", "docker*", "database*"]

# Commitizen configuration for semantic versioning
[tool.commitizen]
name = "cz_conventional_commits"
tag_format = "v$version"
version_scheme = "semver"
version_provider = "pep621"
update_changelog_on_bump = true
major_version_zero = false
changelog_file = "CHANGELOG.md"
changelog_format = "%(version)s (%(date)s)"
changelog_pattern = "^(feat|fix|refactor|perf|style|test|build|ci|docs|chore)?(\\(.+\\))?(!)?"
changelog_start_rev = "v1.0.0"
style = [
    [
        "qmark",
        "fg:#ff9d00 bold",
    ],
    [
        "question",
        "bold",
    ],
    [
        "answer",
        "fg:#ff9d00 bold",
    ],
    [
        "pointer",
        "fg:#ff9d00 bold",
    ],
    [
        "highlighted",
        "fg:#ff9d00 bold",
    ],
    [
        "selected",
        "fg:#cc5454",
    ],
    [
        "separator",
        "fg:#cc5454",
    ],
    [
        "instruction",
        "",
    ],
    [
        "text",
        "",
    ],
    [
        "disabled",
        "fg:#858585 italic",
    ],
]

# Semantic release configuration
[tool.semantic_release]
version_toml = ["pyproject.toml:project.version"]
version_variables = ["backend/__init__.py:__version__"]
build_command = "pip install build && python -m build"
dist_path = "dist/"
upload_to_vcs_release = true
upload_to_pypi = false
remove_dist = false
patch_without_tag = false
changelog_sections = "feature,fix,breaking,documentation,performance,refactor"
commit_version_number = true

[tool.semantic_release.changelog]
template_dir = ".github/templates"
changelog_file = "CHANGELOG.md"
exclude_commit_patterns = []

[tool.semantic_release.changelog.environment]
block_start_string = "{%"
block_end_string = "%}"
variable_start_string = "{{"
variable_end_string = "}}"
comment_start_string = "{#"
comment_end_string = "#}"
trim_blocks = false
lstrip_blocks = false
newline_sequence = "\n"
keep_trailing_newline = false

[tool.semantic_release.branches.main]
match = "(main|master)"
prerelease_token = "rc"
prerelease = false

[tool.semantic_release.commit_parser_options]
allowed_tags = [
    "build",
    "chore",
    "ci",
    "docs",
    "feat",
    "fix",
    "perf",
    "style",
    "refactor",
    "test",
]
minor_tags = ["feat"]
patch_tags = ["fix", "perf"]

[tool.semantic_release.remote]
name = "origin"
type = "github"
ignore_token_for_push = false

# Bumpversion configuration (alternative to semantic-release)
[tool.bumpversion]
current_version = "2.5.5"
parse = "(?P<major>\\d+)\\.(?P<minor>\\d+)\\.(?P<patch>\\d+)"
serialize = ["{major}.{minor}.{patch}"]
search = "{current_version}"
replace = "{new_version}"
regex = false
ignore_missing_version = false
tag = true
sign_tags = false
tag_name = "v{new_version}"
tag_message = "Bump version: {current_version} → {new_version}"
allow_dirty = false
commit = true
message = "chore: bump version {current_version} → {new_version}"
commit_args = ""

[[tool.bumpversion.files]]
filename = "pyproject.toml"
search = 'version = "2.5.5"'
replace = 'version = "2.5.5"'

[[tool.bumpversion.files]]
filename = "backend/__init__.py"
search = '__version__ = "{current_version}"'
replace = '__version__ = "{new_version}"'

[[tool.bumpversion.files]]
filename = "CHANGELOG.md"
search = "## [Unreleased]"
replace = "## [Unreleased]\n\n## [{new_version}] - {now:%Y-%m-%d}"

[tool.bandit]
exclude_dirs = ["tests", "migrations", ".venv", "venv"]
skips = [
    "B101", # assert_used - skip for tests
    "B601", # shell_injection_subprocess - skip for tests
    "B404", # subprocess import - needed for service management
    "B603", # subprocess_without_shell_equals_true - safer than shell=True
    "B607", # start_process_with_partial_path - controlled commands only
    "B104", # hardcoded_bind_all_interfaces - development only
] # Skip common false positives for development tooling

[tool.bandit.assert_used]
skips = ["*_test.py", "test_*.py"]

# Financial-specific security checks
[tool.bandit.hardcoded_password_string]
word_list = ["password", "pass", "pwd", "token", "secret", "key", "api_key"]

[tool.bandit.hardcoded_sql_expressions]
confidence = "HIGH"
severity = "MEDIUM"<|MERGE_RESOLUTION|>--- conflicted
+++ resolved
@@ -118,11 +118,7 @@
 line-length = 88
 
 # Python 3.11
-<<<<<<< HEAD
 target-version = "py311"
-=======
-target-version = "2.5.5"
->>>>>>> bdf6b6ec
 
 # Exclude directories
 exclude = [
