--- conflicted
+++ resolved
@@ -25,11 +25,7 @@
 
 # MyPy configuration - currently relaxed for gradual typing adoption
 [tool.mypy]
-<<<<<<< HEAD
 python_version = "3.11"
-=======
-python_version = "2.5.1"
->>>>>>> 99040ec5
 warn_return_any = false
 warn_unused_configs = false
 disallow_untyped_defs = false
@@ -122,11 +118,7 @@
 line-length = 88
 
 # Python 3.11
-<<<<<<< HEAD
 target-version = "py311"
-=======
-target-version = "2.5.1"
->>>>>>> 99040ec5
 
 # Exclude directories
 exclude = [
