[tool.black]
line-length = 88
target-version = ['py311']
include = '\.pyi?$'
extend-exclude = '''
/(
  # Directories
  \.git
  | \.venv
  | build
  | dist
  | migrations
)/
'''

[tool.isort]
profile = "black"
line_length = 88
multi_line_output = 3
include_trailing_comma = true
force_grid_wrap = 0
use_parentheses = true
ensure_newline_before_comments = true
skip_glob = ["*/migrations/*", "*/venv/*"]

[tool.mypy]
<<<<<<< HEAD
python_version = "3.11"
=======
python_version = "2.0.2"
>>>>>>> eb35ee11
warn_return_any = true
warn_unused_configs = true
disallow_untyped_defs = true
disallow_incomplete_defs = true
check_untyped_defs = true
disallow_untyped_decorators = true
no_implicit_optional = true
warn_redundant_casts = true
warn_unused_ignores = true
warn_no_return = true
warn_unreachable = true
strict_equality = true
ignore_missing_imports = true
exclude = ["migrations/", "venv/", ".venv/"]

[[tool.mypy.overrides]]
module = "tests.*"
disallow_untyped_defs = false
disallow_incomplete_defs = false

[tool.pytest.ini_options]
<<<<<<< HEAD
minversion = "6.0"
=======
minversion = "2.0.2"
>>>>>>> eb35ee11
testpaths = ["tests"]
python_files = "test_*.py"
python_classes = "Test*"
python_functions = "test_*"
addopts = [
    "--strict-markers",
    "--strict-config",
    "--tb=short",
    "--durations=10",
    "-ra",
]
filterwarnings = [
    "ignore::DeprecationWarning",
    "ignore::PendingDeprecationWarning",
    "ignore::UserWarning",
    "error::pytest.PytestConfigWarning",
]
asyncio_mode = "auto"

[tool.coverage.run]
source = ["backend", "frontend", "mcp_server"]
omit = [
    "*/migrations/*",
    "*/tests/*",
    "*/venv/*",
    "*/.venv/*",
    "*/config/*",
    "*/__init__.py",
]

[tool.coverage.report]
exclude_lines = [
    "pragma: no cover",
    "def __repr__",
    "raise AssertionError",
    "raise NotImplementedError",
    "if __name__ == .__main__.:",
    "if TYPE_CHECKING:",
    "class .*\\bProtocol\\):",
    "@(abc\\.)?abstractmethod",
]

[tool.ruff]
# Same line length as Black
line-length = 88

# Python 3.11
<<<<<<< HEAD
target-version = "py311"
=======
target-version = "2.0.2"
>>>>>>> eb35ee11

# Exclude directories
exclude = [
    ".git",
    ".venv",
    "venv",
    "__pycache__",
    "build",
    "dist",
    "migrations",
    "htmlcov",
    ".mypy_cache",
    ".pytest_cache",
    ".ruff_cache",
    "node_modules",
]

# Allow fix for all enabled rules
fix = true

[tool.ruff.lint]
# Enable comprehensive rule sets for the newer Ruff version
select = [
    "E",    # pycodestyle errors
    "W",    # pycodestyle warnings
    "F",    # Pyflakes
    "I",    # isort
    "N",    # pep8-naming
    "D",    # pydocstyle
    "UP",   # pyupgrade
    "YTT",  # flake8-2020
    "ANN",  # flake8-annotations
    "ASYNC", # flake8-async
    "S",    # flake8-bandit
    "BLE",  # flake8-blind-except
    "FBT",  # flake8-boolean-trap
    "B",    # flake8-bugbear
    "A",    # flake8-builtins
    "COM",  # flake8-commas
    "C4",   # flake8-comprehensions
    "DTZ",  # flake8-datetimez
    "T10",  # flake8-debugger
    "DJ",   # flake8-django
    "EM",   # flake8-errmsg
    "EXE",  # flake8-executable
    "FA",   # flake8-future-annotations
    "ISC",  # flake8-implicit-str-concat
    "ICN",  # flake8-import-conventions
    "LOG",  # flake8-logging
    "G",    # flake8-logging-format
    "INP",  # flake8-no-pep420
    "PIE",  # flake8-pie
    "T20",  # flake8-print
    "PYI",  # flake8-pyi
    "PT",   # flake8-pytest-style
    "Q",    # flake8-quotes
    "RSE",  # flake8-raise
    "RET",  # flake8-return
    "SLF",  # flake8-self
    "SLOT", # flake8-slots
    "SIM",  # flake8-simplify
    "TID",  # flake8-tidy-imports
    "ARG",  # flake8-unused-arguments
    "PTH",  # flake8-use-pathlib
    "TD",   # flake8-todos
    "FIX",  # flake8-fixme
    "ERA",  # eradicate
    "PD",   # pandas-vet
    "PGH",  # pygrep-hooks
    "PL",   # Pylint
    "TRY",  # tryceratops
    "FLY",  # flynt
    "NPY",  # NumPy-specific rules
    "AIR",  # Airflow
    "PERF", # Perflint
    "FURB", # refurb
    "RUF",  # Ruff-specific rules
]

# Ignore specific rules that might be too strict for this project
ignore = [
    # Docstring rules - too strict for existing codebase
    "D100", # Missing docstring in public module
    "D101", # Missing docstring in public class
    "D102", # Missing docstring in public method
    "D103", # Missing docstring in public function
    "D104", # Missing docstring in public package
    "D105", # Missing docstring in magic method
    "D106", # Missing docstring in public nested class
    "D107", # Missing docstring in __init__
    "D203", # 1 blank line required before class docstring
    "D213", # Multi-line docstring summary should start at the second line

    # Type annotation rules - gradually adopt
    "ANN001", # Missing type annotation for function argument
    "ANN002", # Missing type annotation for *args
    "ANN003", # Missing type annotation for **kwargs
    "ANN401", # Dynamically typed expressions (typing.Any) are disallowed

    # Security rules that might be too strict
    "S101", # Use of assert detected
    "S603", # subprocess call: check for execution of untrusted input
    "S607", # Starting a process with a partial executable path
    "S608", # Possible SQL injection vector through string-based query construction

    # Style preferences
    "B008", # Do not perform function call in argument defaults
    "COM812", # Missing trailing comma
    "ISC001", # Implicitly concatenated string literals on one line
    "Q000", # Single quotes found but double quotes preferred

    # Complexity rules - adjust as needed
    "PLR0913", # Too many arguments to function call
    "PLR2004", # Magic value used in comparison

    # Django-specific rules (if not using Django)
    "DJ001", # Avoid using null=True on string-based fields

    # Rules that conflict with Black
    "E501", # Line too long (handled by Black/Ruff formatter)

    # Airflow rules (if not using Airflow)
    "AIR001", # Variable name should be in SCREAMING_SNAKE_CASE
]

fixable = ["ALL"]
unfixable = []

# Allow unused variables when underscore-prefixed
dummy-variable-rgx = "^(_+|(_+[a-zA-Z0-9_]*[a-zA-Z0-9]+?))$"

[tool.ruff.lint.per-file-ignores]
# Tests can use magic values, assertions, etc.
"tests/*" = ["PLR2004", "S101", "D", "ANN"]
# Migration files can be more lenient
"*/migrations/*" = ["D", "N999", "E501"]
# Config files can have broader imports
"*/config/*" = ["F401", "E402"]
# Init files can have unused imports
"*/__init__.py" = ["F401", "D104"]
# Scripts can be less strict
"scripts/*" = ["T201", "S603", "S607"]

[tool.ruff.lint.isort]
# Use the same configuration as the standalone isort
combine-as-imports = true
split-on-trailing-comma = true
force-single-line = false
known-first-party = ["backend", "frontend", "mcp_server"]

[tool.ruff.lint.flake8-quotes]
docstring-quotes = "double"
inline-quotes = "double"

[tool.ruff.lint.pydocstyle]
convention = "google"

[tool.ruff.lint.pylint]
max-args = 5
max-branches = 12
max-returns = 6
max-statements = 50

[tool.ruff.lint.flake8-type-checking]
strict = false

[tool.ruff.lint.flake8-annotations]
allow-star-arg-any = true
ignore-fully-untyped = true

[build-system]
requires = ["setuptools>=61.0", "wheel"]
build-backend = "setuptools.build_meta"

[project]
name = "financial-dashboard-mcp"
version = "2.0.2"
description = "A production-ready financial dashboard with AI integration, zero technical debt, and streamlined dependencies"
classifiers = [
    "Development Status :: 4 - Beta",
    "Intended Audience :: Financial and Insurance Industry",
    "Programming Language :: Python :: 3",
    "Programming Language :: Python :: 3.11",
    "Programming Language :: Python :: 3.12",
]
dependencies = [
    "fastapi>=0.109.0",
    "streamlit>=1.29.0",
    "sqlalchemy>=2.0.25",
    "celery>=5.3.4",
    "redis>=5.0.1",
    "flower>=2.0.1",
    "yfinance>=0.2.18",
    "psycopg2-binary>=2.9.9",
    "alembic>=1.13.1",
    "uvicorn>=0.25.0",
    "pydantic>=2.5.3",
    "python-multipart>=0.0.6",
    "mcp>=1.0.0",
]

[project.optional-dependencies]
dev = [
    "pytest>=7.4.4",
    "pytest-cov>=4.1.0",
    "black>=23.12.1",
    "ruff>=0.1.0",
    "mypy>=1.8.0",
    "pre-commit>=3.6.0",
]

[project.scripts]
financial-dashboard-mcp = "mcp_server.run:main_entry"

[tool.setuptools.packages.find]
include = ["backend*", "frontend*", "mcp_server*"]
exclude = ["tests*", "docs*", "docker*", "database*"]

# Commitizen configuration for semantic versioning
[tool.commitizen]
name = "cz_conventional_commits"
tag_format = "v$version"
version_scheme = "semver"
version_provider = "pep621"
update_changelog_on_bump = true
major_version_zero = false
changelog_file = "CHANGELOG.md"
changelog_format = "%(version)s (%(date)s)"
changelog_pattern = "^(feat|fix|refactor|perf|style|test|build|ci|docs|chore)?(\\(.+\\))?(!)?"
changelog_start_rev = "v1.0.0"
style = [
    [
        "qmark",
        "fg:#ff9d00 bold",
    ],
    [
        "question",
        "bold",
    ],
    [
        "answer",
        "fg:#ff9d00 bold",
    ],
    [
        "pointer",
        "fg:#ff9d00 bold",
    ],
    [
        "highlighted",
        "fg:#ff9d00 bold",
    ],
    [
        "selected",
        "fg:#cc5454",
    ],
    [
        "separator",
        "fg:#cc5454",
    ],
    [
        "instruction",
        "",
    ],
    [
        "text",
        "",
    ],
    [
        "disabled",
        "fg:#858585 italic",
    ],
]

# Semantic release configuration
[tool.semantic_release]
version_toml = ["pyproject.toml:project.version"]
version_variables = ["backend/__init__.py:__version__"]
build_command = "pip install build && python -m build"
dist_path = "dist/"
upload_to_vcs_release = true
upload_to_pypi = false
remove_dist = false
patch_without_tag = false
changelog_sections = "feature,fix,breaking,documentation,performance,refactor"
commit_version_number = true

[tool.semantic_release.changelog]
template_dir = ".github/templates"
changelog_file = "CHANGELOG.md"
exclude_commit_patterns = []

[tool.semantic_release.changelog.environment]
block_start_string = "{%"
block_end_string = "%}"
variable_start_string = "{{"
variable_end_string = "}}"
comment_start_string = "{#"
comment_end_string = "#}"
trim_blocks = false
lstrip_blocks = false
newline_sequence = "\n"
keep_trailing_newline = false

[tool.semantic_release.branches.main]
match = "(main|master)"
prerelease_token = "rc"
prerelease = false

[tool.semantic_release.commit_parser_options]
allowed_tags = [
    "build",
    "chore",
    "ci",
    "docs",
    "feat",
    "fix",
    "perf",
    "style",
    "refactor",
    "test",
]
minor_tags = ["feat"]
patch_tags = ["fix", "perf"]

[tool.semantic_release.remote]
name = "origin"
type = "github"
ignore_token_for_push = false

# Bumpversion configuration (alternative to semantic-release)
[tool.bumpversion]
current_version = "2.0.2"
parse = "(?P<major>\\d+)\\.(?P<minor>\\d+)\\.(?P<patch>\\d+)"
serialize = ["{major}.{minor}.{patch}"]
search = "{current_version}"
replace = "{new_version}"
regex = false
ignore_missing_version = false
tag = true
sign_tags = false
tag_name = "v{new_version}"
tag_message = "Bump version: {current_version} → {new_version}"
allow_dirty = false
commit = true
message = "chore: bump version {current_version} → {new_version}"
commit_args = ""

[[tool.bumpversion.files]]
filename = "pyproject.toml"
search = 'version = "2.0.2"'
replace = 'version = "2.0.2"'

[[tool.bumpversion.files]]
filename = "backend/__init__.py"
search = '__version__ = "{current_version}"'
replace = '__version__ = "{new_version}"'

[[tool.bumpversion.files]]
filename = "CHANGELOG.md"
search = "## [Unreleased]"
replace = "## [Unreleased]\n\n## [{new_version}] - {now:%Y-%m-%d}"

[tool.bandit]
exclude_dirs = ["tests", "migrations", ".venv", "venv"]
skips = [
    "B101", # assert_used - skip for tests
    "B601", # shell_injection_subprocess - skip for tests
    "B404", # subprocess import - needed for service management
    "B603", # subprocess_without_shell_equals_true - safer than shell=True
    "B607", # start_process_with_partial_path - controlled commands only
    "B104", # hardcoded_bind_all_interfaces - development only
] # Skip common false positives for development tooling

[tool.bandit.assert_used]
skips = ["*_test.py", "test_*.py"]

# Financial-specific security checks
[tool.bandit.hardcoded_password_string]
word_list = ["password", "pass", "pwd", "token", "secret", "key", "api_key"]

[tool.bandit.hardcoded_sql_expressions]
confidence = "HIGH"
severity = "MEDIUM"<|MERGE_RESOLUTION|>--- conflicted
+++ resolved
@@ -24,11 +24,7 @@
 skip_glob = ["*/migrations/*", "*/venv/*"]
 
 [tool.mypy]
-<<<<<<< HEAD
 python_version = "3.11"
-=======
-python_version = "2.0.2"
->>>>>>> eb35ee11
 warn_return_any = true
 warn_unused_configs = true
 disallow_untyped_defs = true
@@ -50,11 +46,7 @@
 disallow_incomplete_defs = false
 
 [tool.pytest.ini_options]
-<<<<<<< HEAD
 minversion = "6.0"
-=======
-minversion = "2.0.2"
->>>>>>> eb35ee11
 testpaths = ["tests"]
 python_files = "test_*.py"
 python_classes = "Test*"
@@ -102,11 +94,7 @@
 line-length = 88
 
 # Python 3.11
-<<<<<<< HEAD
 target-version = "py311"
-=======
-target-version = "2.0.2"
->>>>>>> eb35ee11
 
 # Exclude directories
 exclude = [
