[tool.black]
line-length = 88
target-version = ['py311']
include = '\.pyi?$'
extend-exclude = '''
/(
  # Directories
  \.git
  | \.venv
  | build
  | dist
  | migrations
)/
'''

[tool.isort]
profile = "black"
line_length = 88
multi_line_output = 3
include_trailing_comma = true
force_grid_wrap = 0
use_parentheses = true
ensure_newline_before_comments = true
skip_glob = ["*/migrations/*", "*/venv/*"]

[tool.mypy]
python_version = "1.8.0"
warn_return_any = true
warn_unused_configs = true
disallow_untyped_defs = true
disallow_incomplete_defs = true
check_untyped_defs = true
disallow_untyped_decorators = true
no_implicit_optional = true
warn_redundant_casts = true
warn_unused_ignores = true
warn_no_return = true
warn_unreachable = true
strict_equality = true
ignore_missing_imports = true
exclude = ["migrations/", "venv/", ".venv/"]

[[tool.mypy.overrides]]
module = "tests.*"
disallow_untyped_defs = false
disallow_incomplete_defs = false

[tool.pytest.ini_options]
minversion = "1.8.0"
testpaths = ["tests"]
python_files = "test_*.py"
python_classes = "Test*"
python_functions = "test_*"
addopts = [
    "--strict-markers",
    "--strict-config",
    "--tb=short",
    "--durations=10",
    "-ra",
]
filterwarnings = [
    "ignore::DeprecationWarning",
    "ignore::PendingDeprecationWarning",
    "ignore::UserWarning",
    "error::pytest.PytestConfigWarning",
]
markers = [
    "slow: marks tests as slow (deselect with '-m \"not slow\"')",
    "integration: marks tests as integration tests",
    "unit: marks tests as unit tests",
    "financial: marks tests as financial calculation tests",
    "security: marks tests as security tests",
    "mcp: marks tests as MCP server tests",
    "api: marks tests as API tests",
    "database: marks tests as database tests",
    "redis: marks tests as Redis tests",
    "celery: marks tests as Celery task tests",
    "external: marks tests that require external services",
]
asyncio_mode = "auto"

[tool.coverage.run]
source = ["backend", "frontend", "mcp_server"]
omit = [
    "*/migrations/*",
    "*/tests/*",
    "*/venv/*",
    "*/.venv/*",
    "*/config/*",
    "*/__init__.py",
]

[tool.coverage.report]
exclude_lines = [
    "pragma: no cover",
    "def __repr__",
    "raise AssertionError",
    "raise NotImplementedError",
    "if __name__ == .__main__.:",
    "if TYPE_CHECKING:",
    "class .*\\bProtocol\\):",
    "@(abc\\.)?abstractmethod",
]

[tool.ruff]
# Same line length as Black
line-length = 88
<<<<<<< HEAD

# Python 3.11
target-version = "py311"

# Exclude directories
=======
target-version = "1.8.0"
>>>>>>> 42048181
exclude = [
    ".git",
    ".venv",
    "venv",
    "__pycache__",
    "build",
    "dist",
    "migrations",
    "htmlcov",
    ".mypy_cache",
    ".pytest_cache",
    ".ruff_cache",
    "node_modules",
]

# Allow fix for all enabled rules
fix = true

[tool.ruff.lint]
# Enable comprehensive rule sets for the newer Ruff version
select = [
    "E",    # pycodestyle errors
    "W",    # pycodestyle warnings
    "F",    # Pyflakes
    "I",    # isort
    "N",    # pep8-naming
    "D",    # pydocstyle
    "UP",   # pyupgrade
    "YTT",  # flake8-2020
    "ANN",  # flake8-annotations
    "ASYNC", # flake8-async
    "S",    # flake8-bandit
    "BLE",  # flake8-blind-except
    "FBT",  # flake8-boolean-trap
    "B",    # flake8-bugbear
    "A",    # flake8-builtins
    "COM",  # flake8-commas
    "C4",   # flake8-comprehensions
    "DTZ",  # flake8-datetimez
    "T10",  # flake8-debugger
    "DJ",   # flake8-django
    "EM",   # flake8-errmsg
    "EXE",  # flake8-executable
    "FA",   # flake8-future-annotations
    "ISC",  # flake8-implicit-str-concat
    "ICN",  # flake8-import-conventions
    "LOG",  # flake8-logging
    "G",    # flake8-logging-format
    "INP",  # flake8-no-pep420
    "PIE",  # flake8-pie
    "T20",  # flake8-print
    "PYI",  # flake8-pyi
    "PT",   # flake8-pytest-style
    "Q",    # flake8-quotes
    "RSE",  # flake8-raise
    "RET",  # flake8-return
    "SLF",  # flake8-self
    "SLOT", # flake8-slots
    "SIM",  # flake8-simplify
    "TID",  # flake8-tidy-imports
    "TC",   # flake8-type-checking
    "ARG",  # flake8-unused-arguments
    "PTH",  # flake8-use-pathlib
    "TD",   # flake8-todos
    "FIX",  # flake8-fixme
    "ERA",  # eradicate
    "PD",   # pandas-vet
    "PGH",  # pygrep-hooks
    "PL",   # Pylint
    "TRY",  # tryceratops
    "FLY",  # flynt
    "NPY",  # NumPy-specific rules
    "AIR",  # Airflow
    "PERF", # Perflint
    "FURB", # refurb
    "RUF",  # Ruff-specific rules
]

# Ignore specific rules that might be too strict for this project
ignore = [
    # Docstring rules - too strict for existing codebase
    "D100", # Missing docstring in public module
    "D101", # Missing docstring in public class
    "D102", # Missing docstring in public method
    "D103", # Missing docstring in public function
    "D104", # Missing docstring in public package
    "D105", # Missing docstring in magic method
    "D106", # Missing docstring in public nested class
    "D107", # Missing docstring in __init__
    "D203", # 1 blank line required before class docstring
    "D213", # Multi-line docstring summary should start at the second line

    # Type annotation rules - gradually adopt
    "ANN001", # Missing type annotation for function argument
    "ANN002", # Missing type annotation for *args
    "ANN003", # Missing type annotation for **kwargs
    "ANN401", # Dynamically typed expressions (typing.Any) are disallowed

    # Security rules that might be too strict
    "S101", # Use of assert detected
    "S603", # subprocess call: check for execution of untrusted input
    "S607", # Starting a process with a partial executable path
    "S608", # Possible SQL injection vector through string-based query construction

    # Style preferences
    "B008", # Do not perform function call in argument defaults
    "COM812", # Missing trailing comma
    "ISC001", # Implicitly concatenated string literals on one line
    "Q000", # Single quotes found but double quotes preferred

    # Complexity rules - adjust as needed
    "PLR0913", # Too many arguments to function call
    "PLR2004", # Magic value used in comparison

    # Django-specific rules (if not using Django)
    "DJ001", # Avoid using null=True on string-based fields

    # Rules that conflict with Black
    "E501", # Line too long (handled by Black/Ruff formatter)

    # Airflow rules (if not using Airflow)
    "AIR001", # Variable name should be in SCREAMING_SNAKE_CASE
]

fixable = ["ALL"]
unfixable = []

# Allow unused variables when underscore-prefixed
dummy-variable-rgx = "^(_+|(_+[a-zA-Z0-9_]*[a-zA-Z0-9]+?))$"

[tool.ruff.lint.per-file-ignores]
# Tests can use magic values, assertions, etc.
"tests/*" = ["PLR2004", "S101", "D", "ANN"]
# Migration files can be more lenient
"*/migrations/*" = ["D", "N999", "E501"]
# Config files can have broader imports
"*/config/*" = ["F401", "E402"]
# Init files can have unused imports
"*/__init__.py" = ["F401", "D104"]
# Scripts can be less strict
"scripts/*" = ["T201", "S603", "S607"]

[tool.ruff.lint.isort]
# Use the same configuration as the standalone isort
combine-as-imports = true
split-on-trailing-comma = true
force-single-line = false
known-first-party = ["backend", "frontend", "mcp_server"]

[tool.ruff.lint.flake8-quotes]
docstring-quotes = "double"
inline-quotes = "double"

[tool.ruff.lint.pydocstyle]
convention = "google"

[tool.ruff.lint.pylint]
max-args = 5
max-branches = 12
max-returns = 6
max-statements = 50

[tool.ruff.lint.flake8-type-checking]
strict = false

[tool.ruff.lint.flake8-annotations]
allow-star-arg-any = true
ignore-fully-untyped = true

[build-system]
requires = ["setuptools>=61.0", "wheel"]
build-backend = "setuptools.build_meta"

[project]
name = "financial-dashboard-mcp"
version = "1.8.0"
description = "A production-ready financial dashboard with AI integration, zero technical debt, and streamlined dependencies"
classifiers = [
    "Development Status :: 4 - Beta",
    "Intended Audience :: Financial and Insurance Industry",
    "Programming Language :: Python :: 3",
    "Programming Language :: Python :: 3.11",
    "Programming Language :: Python :: 3.12",
]
dependencies = [
    "fastapi>=0.109.0",
    "streamlit>=1.29.0",
    "sqlalchemy>=2.0.25",
    "celery>=5.3.4",
    "redis>=5.0.1",
    "flower>=2.0.1",
    "yfinance>=0.2.18",
    "psycopg2-binary>=2.9.9",
    "alembic>=1.13.1",
    "uvicorn>=0.25.0",
    "pydantic>=2.5.3",
    "python-multipart>=0.0.6",
    "mcp>=1.0.0",
]

[project.optional-dependencies]
dev = [
    "pytest>=7.4.4",
    "pytest-cov>=4.1.0",
    "black>=23.12.1",
    "ruff>=0.1.0",
    "mypy>=1.8.0",
    "pre-commit>=3.6.0",
]

[project.scripts]
financial-dashboard-mcp = "mcp_server.run:main_entry"

[tool.setuptools.packages.find]
include = ["backend*", "frontend*", "mcp_server*"]
exclude = ["tests*", "docs*", "docker*", "database*"]

# Commitizen configuration for semantic versioning
[tool.commitizen]
name = "cz_conventional_commits"
tag_format = "v$version"
version_scheme = "semver"
version_provider = "pep621"
update_changelog_on_bump = true
major_version_zero = false
changelog_file = "CHANGELOG.md"
changelog_format = "%(version)s (%(date)s)"
changelog_pattern = "^(feat|fix|refactor|perf|style|test|build|ci|docs|chore)?(\\(.+\\))?(!)?"
changelog_start_rev = "v1.0.0"
style = [
    [
        "qmark",
        "fg:#ff9d00 bold",
    ],
    [
        "question",
        "bold",
    ],
    [
        "answer",
        "fg:#ff9d00 bold",
    ],
    [
        "pointer",
        "fg:#ff9d00 bold",
    ],
    [
        "highlighted",
        "fg:#ff9d00 bold",
    ],
    [
        "selected",
        "fg:#cc5454",
    ],
    [
        "separator",
        "fg:#cc5454",
    ],
    [
        "instruction",
        "",
    ],
    [
        "text",
        "",
    ],
    [
        "disabled",
        "fg:#858585 italic",
    ],
]

# Semantic release configuration
[tool.semantic_release]
version_toml = ["pyproject.toml:project.version"]
version_variables = ["backend/__init__.py:__version__"]
build_command = "pip install build && python -m build"
dist_path = "dist/"
upload_to_vcs_release = true
upload_to_pypi = false
remove_dist = false
patch_without_tag = false
changelog_sections = "feature,fix,breaking,documentation,performance,refactor"
commit_version_number = true

[tool.semantic_release.changelog]
template_dir = ".github/templates"
changelog_file = "CHANGELOG.md"
exclude_commit_patterns = []

[tool.semantic_release.changelog.environment]
block_start_string = "{%"
block_end_string = "%}"
variable_start_string = "{{"
variable_end_string = "}}"
comment_start_string = "{#"
comment_end_string = "#}"
trim_blocks = false
lstrip_blocks = false
newline_sequence = "\n"
keep_trailing_newline = false

[tool.semantic_release.branches.main]
match = "(main|master)"
prerelease_token = "rc"
prerelease = false

[tool.semantic_release.commit_parser_options]
allowed_tags = [
    "build",
    "chore",
    "ci",
    "docs",
    "feat",
    "fix",
    "perf",
    "style",
    "refactor",
    "test",
]
minor_tags = ["feat"]
patch_tags = ["fix", "perf"]

[tool.semantic_release.remote]
name = "origin"
type = "github"
ignore_token_for_push = false

# Bumpversion configuration (alternative to semantic-release)
[tool.bumpversion]
current_version = "1.8.0"
parse = "(?P<major>\\d+)\\.(?P<minor>\\d+)\\.(?P<patch>\\d+)"
serialize = ["{major}.{minor}.{patch}"]
search = "{current_version}"
replace = "{new_version}"
regex = false
ignore_missing_version = false
tag = true
sign_tags = false
tag_name = "v{new_version}"
tag_message = "Bump version: {current_version} → {new_version}"
allow_dirty = false
commit = true
message = "chore: bump version {current_version} → {new_version}"
commit_args = ""

[[tool.bumpversion.files]]
filename = "pyproject.toml"
search = 'version = "1.8.0"'
replace = 'version = "1.8.0"'

[[tool.bumpversion.files]]
filename = "backend/__init__.py"
search = '__version__ = "{current_version}"'
replace = '__version__ = "{new_version}"'

[[tool.bumpversion.files]]
filename = "CHANGELOG.md"
search = "## [Unreleased]"
replace = "## [Unreleased]\n\n## [{new_version}] - {now:%Y-%m-%d}"

[tool.bandit]
exclude_dirs = ["tests", "migrations", ".venv", "venv"]
skips = [
    "B101", # assert_used - skip for tests
    "B601", # shell_injection_subprocess - skip for tests
    "B404", # subprocess import - needed for service management
    "B603", # subprocess_without_shell_equals_true - safer than shell=True
    "B607", # start_process_with_partial_path - controlled commands only
    "B104", # hardcoded_bind_all_interfaces - development only
] # Skip common false positives for development tooling

[tool.bandit.assert_used]
skips = ["*_test.py", "test_*.py"]

# Financial-specific security checks
[tool.bandit.hardcoded_password_string]
word_list = ["password", "pass", "pwd", "token", "secret", "key", "api_key"]

[tool.bandit.hardcoded_sql_expressions]
confidence = "HIGH"
severity = "MEDIUM"<|MERGE_RESOLUTION|>--- conflicted
+++ resolved
@@ -105,15 +105,11 @@
 [tool.ruff]
 # Same line length as Black
 line-length = 88
-<<<<<<< HEAD
 
 # Python 3.11
 target-version = "py311"
 
 # Exclude directories
-=======
-target-version = "1.8.0"
->>>>>>> 42048181
 exclude = [
     ".git",
     ".venv",
