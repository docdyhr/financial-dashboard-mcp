[tool.black]
line-length = 88
target-version = ['py311']
include = '\.pyi?$'
extend-exclude = '''
/(
  # Directories
  \.git
  | \.venv
  | build
  | dist
  | migrations
)/
'''

[tool.isort]
profile = "black"
line_length = 88
multi_line_output = 3
include_trailing_comma = true
force_grid_wrap = 0
use_parentheses = true
ensure_newline_before_comments = true
skip_glob = ["*/migrations/*", "*/venv/*"]

# MyPy configuration - currently relaxed for gradual typing adoption
[tool.mypy]
<<<<<<< HEAD
python_version = "3.11"
=======
python_version = "2.5.7"
>>>>>>> f9aeb5bb
warn_return_any = false
warn_unused_configs = false
disallow_untyped_defs = false
disallow_incomplete_defs = false
check_untyped_defs = false
disallow_untyped_decorators = false
no_implicit_optional = false
warn_redundant_casts = false
warn_unused_ignores = false
warn_no_return = false
warn_unreachable = false
strict_equality = false
ignore_missing_imports = true
ignore_errors = true  # Temporarily disable all type checking
exclude = [
    "migrations/", "venv/", ".venv/", "scripts/", "tests/",
    "backend/services/european_mappings.py",
    "backend/services/ticker_search.py",
    "backend/services/isin_prototype.py",
    "backend/services/german_data_providers.py",
    "backend/schemas/isin.py",
    "frontend/"
]

[[tool.mypy.overrides]]
module = "tests.*"
disallow_untyped_defs = false
disallow_incomplete_defs = false

[[tool.mypy.overrides]]
module = [
    "backend.services.european_mappings",
    "backend.services.ticker_search",
    "backend.services.isin_prototype",
    "backend.services.german_data_providers",
    "backend.services.enhanced_market_data",
    "backend.schemas.isin",
    "backend.tasks.*",
    "frontend.*",
    "scripts.*"
]
ignore_errors = true

[tool.pytest.ini_options]
<<<<<<< HEAD
minversion = "6.0"
=======
minversion = "2.5.7"
>>>>>>> f9aeb5bb
testpaths = ["tests"]
python_files = "test_*.py"
python_classes = "Test*"
python_functions = "test_*"
addopts = [
    "--strict-markers",
    "--strict-config",
    "--tb=short",
    "--durations=10",
    "-ra",
]
filterwarnings = [
    "ignore::DeprecationWarning",
    "ignore::PendingDeprecationWarning",
    "ignore::UserWarning",
    "error::pytest.PytestConfigWarning",
]
asyncio_mode = "auto"

[tool.coverage.run]
source = ["backend", "frontend", "mcp_server"]
omit = [
    "*/migrations/*",
    "*/tests/*",
    "*/venv/*",
    "*/.venv/*",
    "*/config/*",
    "*/__init__.py",
]

[tool.coverage.report]
exclude_lines = [
    "pragma: no cover",
    "def __repr__",
    "raise AssertionError",
    "raise NotImplementedError",
    "if __name__ == .__main__.:",
    "if TYPE_CHECKING:",
    "class .*\\bProtocol\\):",
    "@(abc\\.)?abstractmethod",
]

[tool.ruff]
# Same line length as Black
line-length = 88

# Python 3.11
<<<<<<< HEAD
target-version = "py311"
=======
target-version = "2.5.7"
>>>>>>> f9aeb5bb

# Exclude directories
exclude = [
    ".git",
    ".venv",
    "venv",
    "__pycache__",
    "build",
    "dist",
    "migrations",
    "htmlcov",
    ".mypy_cache",
    ".pytest_cache",
    ".ruff_cache",
    "node_modules",
]

# Allow fix for all enabled rules
fix = true

[tool.ruff.lint]
# Enable comprehensive rule sets for the newer Ruff version
select = [
    "E",    # pycodestyle errors
    "W",    # pycodestyle warnings
    "F",    # Pyflakes
    "I",    # isort
    "N",    # pep8-naming
    "D",    # pydocstyle
    "UP",   # pyupgrade
    "YTT",  # flake8-2020
    "ANN",  # flake8-annotations
    "ASYNC", # flake8-async
    "S",    # flake8-bandit
    "BLE",  # flake8-blind-except
    "FBT",  # flake8-boolean-trap
    "B",    # flake8-bugbear
    "A",    # flake8-builtins
    "COM",  # flake8-commas
    "C4",   # flake8-comprehensions
    "DTZ",  # flake8-datetimez
    "T10",  # flake8-debugger
    "DJ",   # flake8-django
    "EM",   # flake8-errmsg
    "EXE",  # flake8-executable
    "FA",   # flake8-future-annotations
    "ISC",  # flake8-implicit-str-concat
    "ICN",  # flake8-import-conventions
    "LOG",  # flake8-logging
    "G",    # flake8-logging-format
    "INP",  # flake8-no-pep420
    "PIE",  # flake8-pie
    "T20",  # flake8-print
    "PYI",  # flake8-pyi
    "PT",   # flake8-pytest-style
    "Q",    # flake8-quotes
    "RSE",  # flake8-raise
    "RET",  # flake8-return
    "SLF",  # flake8-self
    "SLOT", # flake8-slots
    "SIM",  # flake8-simplify
    "TID",  # flake8-tidy-imports
    "ARG",  # flake8-unused-arguments
    "PTH",  # flake8-use-pathlib
    "TD",   # flake8-todos
    "FIX",  # flake8-fixme
    "ERA",  # eradicate
    "PD",   # pandas-vet
    "PGH",  # pygrep-hooks
    "PL",   # Pylint
    "TRY",  # tryceratops
    "FLY",  # flynt
    "NPY",  # NumPy-specific rules
    "AIR",  # Airflow
    "PERF", # Perflint
    "FURB", # refurb
    "RUF",  # Ruff-specific rules
]

# Ignore specific rules that might be too strict for this project
ignore = [
    # Docstring rules - too strict for existing codebase
    "D100", # Missing docstring in public module
    "D101", # Missing docstring in public class
    "D102", # Missing docstring in public method
    "D103", # Missing docstring in public function
    "D104", # Missing docstring in public package
    "D105", # Missing docstring in magic method
    "D106", # Missing docstring in public nested class
    "D107", # Missing docstring in __init__
    "D203", # 1 blank line required before class docstring
    "D213", # Multi-line docstring summary should start at the second line

    # Type annotation rules - gradually adopt
    "ANN001", # Missing type annotation for function argument
    "ANN002", # Missing type annotation for *args
    "ANN003", # Missing type annotation for **kwargs
    "ANN401", # Dynamically typed expressions (typing.Any) are disallowed

    # Security rules that might be too strict
    "S101", # Use of assert detected
    "S603", # subprocess call: check for execution of untrusted input
    "S607", # Starting a process with a partial executable path
    "S608", # Possible SQL injection vector through string-based query construction

    # Style preferences
    "B008", # Do not perform function call in argument defaults
    "COM812", # Missing trailing comma
    "ISC001", # Implicitly concatenated string literals on one line
    "Q000", # Single quotes found but double quotes preferred

    # Complexity rules - adjust as needed
    "PLR0913", # Too many arguments to function call
    "PLR2004", # Magic value used in comparison

    # Django-specific rules (if not using Django)
    "DJ001", # Avoid using null=True on string-based fields

    # Rules that conflict with Black
    "E501", # Line too long (handled by Black/Ruff formatter)

    # Airflow rules (if not using Airflow)
    "AIR001", # Variable name should be in SCREAMING_SNAKE_CASE

    # Additional rules to reduce noise during development
    "TRY301", # Abstract `raise` to an inner function - too verbose
    "FBT001", # Boolean-typed positional argument in function definition
    "FBT003", # Boolean positional value in function call
    "ARG001", # Unused function argument (common in FastAPI dependencies)
    "SLF001", # Private member accessed (common in service layers)
    "BLE001", # Do not catch blind exception: `Exception` (sometimes necessary)
    "RUF001", # String contains ambiguous unicode characters (test data)
    "B904",   # Within an `except` clause, raise exceptions with `raise ...`
    "RET504", # Unnecessary variable assignment before `return` statement
    "PLR0911", # Too many return statements
    "PLR0912", # Too many branches
    "PLR0915", # Too many statements
    "C901",   # Function is too complex
    "ANN201", # Missing return type annotation for public function
    "ANN202", # Missing return type annotation for private function
    "ANN204", # Missing return type annotation for special method
    "ANN205", # Missing return type annotation for staticmethod
    "ANN206", # Missing return type annotation for classmethod
    "TRY400", # Use `logging.exception` instead of `logging.error`
    "TRY300", # Consider moving this statement to an `else` block
    "G004",   # Logging statement uses f-string
    "ARG002", # Unused method argument
    "S106",   # Possible hardcoded password assigned to argument
    "PT011",  # `pytest.raises(Exception)` is too broad
    "INP001", # File is part of an implicit namespace package
    "B007",   # Loop control variable not used within loop body
    "DTZ005", # `datetime.datetime.now()` called without a `tz` argument
    "DTZ011", # `datetime.date.today()` used
    "RUF013", # PEP 484 prohibits implicit `Optional`

    # Additional common patterns to ignore for now
    "T201",   # print statements (useful for scripts and debugging)
    "TRY003", # Avoid specifying long messages outside the exception class
    "EM101",  # Exception must not use a string literal
    "EM102",  # Exception must not use an f-string literal
    "E402",   # Module level import not at top of file (needed for path manipulation)
    "S105",   # Possible hardcoded password (many false positives in tests)
    "PTH123", # `open()` should be replaced by `Path.open()`
    "F841",   # Local variable is assigned to but never used
    "C408",   # Unnecessary collection call
    "PERF401", # Manual list comprehension
    "RUF012", # Mutable class default
    "D417",   # Missing argument descriptions in docstring
    "FBT002", # Boolean default value in function definition
    "PD901",  # Avoid using the generic variable name `df` for DataFrames
    "NPY002", # Replace legacy `np.random.seed` usage with `np.random.Generator`
    "SIM102", # Use a single if-statement instead of nested if-statements
    "D415",   # First line should end with a period, question mark, or exclamation point
    "DTZ003", # `datetime.datetime.utcnow()` is deprecated
    "S110",   # `try`-`except`-`pass` detected, consider logging the exception
    "C401",   # Unnecessary generator (rewrite as a set comprehension)

    # Additional issues for gradual fixing
    "N818",   # Exception name should be named with an Error suffix
    "A001",   # Variable is shadowing a Python builtin
    "A002",   # Function argument is shadowing a Python builtin
    "PLW2901", # `for` loop variable overwritten by assignment target
    "SIM108", # Use ternary operator instead of if-else-block
    "PLR0206", # Cannot have defined parameters for properties
    "PLW0603", # Using the global statement is discouraged
    "F821",   # Undefined name (often due to import issues)
    "LOG015", # Use own logger instead of root logger
    "S311",   # Standard pseudo-random generators are not suitable for cryptographic purposes
    "S314",   # Using `xml` to parse untrusted data is vulnerable
    "S104",   # Possible binding to all interfaces (needed for Docker)
    "D205",   # 1 blank line required between summary line and description
    "PT012",  # `pytest.raises()` block should contain a single simple statement
    "B017",   # Do not assert blind exception
    "N806",   # Variable in function should be lowercase
    "ERA001", # Found commented-out code
    "SIM105", # Use `contextlib.suppress(Exception)` instead of try-except-pass
    "E722",   # Do not use bare `except`

    # Additional for pre-commit compatibility
    "TRY401", # Redundant exception object included in `logging.exception` call
    "SIM117", # Use a single `with` statement with multiple contexts
    "PTH109", # `os.getcwd()` should be replaced by `Path.cwd()`
    "G201",   # Logging `.exception(...)` should be used instead of `.error(..., exc_info=True)`
    "DTZ001", # `datetime.datetime()` called without a `tzinfo` argument
    "ASYNC230", # blocking-open-call-in-async-function
    "G003",   # logging-string-concat
]

fixable = ["ALL"]
unfixable = []

# Allow unused variables when underscore-prefixed
dummy-variable-rgx = "^(_+|(_+[a-zA-Z0-9_]*[a-zA-Z0-9]+?))$"

[tool.ruff.lint.per-file-ignores]
# Tests can use magic values, assertions, etc.
"tests/*" = ["PLR2004", "S101", "D", "ANN"]
# Migration files can be more lenient
"*/migrations/*" = ["D", "N999", "E501"]
# Config files can have broader imports
"*/config/*" = ["F401", "E402"]
# Init files can have unused imports
"*/__init__.py" = ["F401", "D104"]
# Scripts can be less strict
"scripts/*" = ["T201", "S603", "S607"]

[tool.ruff.lint.isort]
# Use the same configuration as the standalone isort
combine-as-imports = true
split-on-trailing-comma = true
force-single-line = false
known-first-party = ["backend", "frontend", "mcp_server"]

[tool.ruff.lint.flake8-quotes]
docstring-quotes = "double"
inline-quotes = "double"

[tool.ruff.lint.pydocstyle]
convention = "google"

[tool.ruff.lint.pylint]
max-args = 5
max-branches = 12
max-returns = 6
max-statements = 50

[tool.ruff.lint.flake8-type-checking]
strict = false

[tool.ruff.lint.flake8-annotations]
allow-star-arg-any = true
ignore-fully-untyped = true

[build-system]
requires = ["setuptools>=61.0", "wheel"]
build-backend = "setuptools.build_meta"

[project]
name = "financial-dashboard-mcp"
version = "2.5.7"
description = "A production-ready financial dashboard with AI integration, zero technical debt, and streamlined dependencies"
classifiers = [
    "Development Status :: 4 - Beta",
    "Intended Audience :: Financial and Insurance Industry",
    "Programming Language :: Python :: 3",
    "Programming Language :: Python :: 3.11",
    "Programming Language :: Python :: 3.12",
]
dependencies = [
    "fastapi>=0.109.0",
    "streamlit>=1.29.0",
    "sqlalchemy>=2.0.25",
    "celery>=5.3.4",
    "redis>=5.0.1",
    "yfinance>=0.2.18",
    "psycopg2-binary>=2.9.9",
    "alembic>=1.13.1",
    "uvicorn>=0.25.0",
    "pydantic>=2.5.3",
    "python-multipart>=0.0.6",
]

[project.optional-dependencies]
dev = [
    "pytest>=7.4.4",
    "pytest-cov>=4.1.0",
    "black>=23.12.1",
    "ruff>=0.1.0",
    "mypy>=1.8.0",
    "pre-commit>=3.6.0",
]
monitoring = [
    "flower>=2.0.1",  # Celery monitoring dashboard
]
ai = [
    "mcp>=1.0.0",  # Model Context Protocol for AI integration (Phase 3)
]

[project.scripts]
financial-dashboard-mcp = "mcp_server.run:main_entry"

[tool.setuptools.packages.find]
include = ["backend*", "frontend*", "mcp_server*"]
exclude = ["tests*", "docs*", "docker*", "database*"]

# Commitizen configuration for semantic versioning
[tool.commitizen]
name = "cz_conventional_commits"
tag_format = "v$version"
version_scheme = "semver"
version_provider = "pep621"
update_changelog_on_bump = true
major_version_zero = false
changelog_file = "CHANGELOG.md"
changelog_format = "%(version)s (%(date)s)"
changelog_pattern = "^(feat|fix|refactor|perf|style|test|build|ci|docs|chore)?(\\(.+\\))?(!)?"
changelog_start_rev = "v1.0.0"
style = [
    [
        "qmark",
        "fg:#ff9d00 bold",
    ],
    [
        "question",
        "bold",
    ],
    [
        "answer",
        "fg:#ff9d00 bold",
    ],
    [
        "pointer",
        "fg:#ff9d00 bold",
    ],
    [
        "highlighted",
        "fg:#ff9d00 bold",
    ],
    [
        "selected",
        "fg:#cc5454",
    ],
    [
        "separator",
        "fg:#cc5454",
    ],
    [
        "instruction",
        "",
    ],
    [
        "text",
        "",
    ],
    [
        "disabled",
        "fg:#858585 italic",
    ],
]

# Semantic release configuration
[tool.semantic_release]
version_toml = ["pyproject.toml:project.version"]
version_variables = ["backend/__init__.py:__version__"]
build_command = "pip install build && python -m build"
dist_path = "dist/"
upload_to_vcs_release = true
upload_to_pypi = false
remove_dist = false
patch_without_tag = false
changelog_sections = "feature,fix,breaking,documentation,performance,refactor"
commit_version_number = true

[tool.semantic_release.changelog]
template_dir = ".github/templates"
changelog_file = "CHANGELOG.md"
exclude_commit_patterns = []

[tool.semantic_release.changelog.environment]
block_start_string = "{%"
block_end_string = "%}"
variable_start_string = "{{"
variable_end_string = "}}"
comment_start_string = "{#"
comment_end_string = "#}"
trim_blocks = false
lstrip_blocks = false
newline_sequence = "\n"
keep_trailing_newline = false

[tool.semantic_release.branches.main]
match = "(main|master)"
prerelease_token = "rc"
prerelease = false

[tool.semantic_release.commit_parser_options]
allowed_tags = [
    "build",
    "chore",
    "ci",
    "docs",
    "feat",
    "fix",
    "perf",
    "style",
    "refactor",
    "test",
]
minor_tags = ["feat"]
patch_tags = ["fix", "perf"]

[tool.semantic_release.remote]
name = "origin"
type = "github"
ignore_token_for_push = false

# Bumpversion configuration (alternative to semantic-release)
[tool.bumpversion]
current_version = "2.5.7"
parse = "(?P<major>\\d+)\\.(?P<minor>\\d+)\\.(?P<patch>\\d+)"
serialize = ["{major}.{minor}.{patch}"]
search = "{current_version}"
replace = "{new_version}"
regex = false
ignore_missing_version = false
tag = true
sign_tags = false
tag_name = "v{new_version}"
tag_message = "Bump version: {current_version} → {new_version}"
allow_dirty = false
commit = true
message = "chore: bump version {current_version} → {new_version}"
commit_args = ""

[[tool.bumpversion.files]]
filename = "pyproject.toml"
search = 'version = "2.5.7"'
replace = 'version = "2.5.7"'

[[tool.bumpversion.files]]
filename = "backend/__init__.py"
search = '__version__ = "{current_version}"'
replace = '__version__ = "{new_version}"'

[[tool.bumpversion.files]]
filename = "CHANGELOG.md"
search = "## [Unreleased]"
replace = "## [Unreleased]\n\n## [{new_version}] - {now:%Y-%m-%d}"

[tool.bandit]
exclude_dirs = ["tests", "migrations", ".venv", "venv"]
skips = [
    "B101", # assert_used - skip for tests
    "B601", # shell_injection_subprocess - skip for tests
    "B404", # subprocess import - needed for service management
    "B603", # subprocess_without_shell_equals_true - safer than shell=True
    "B607", # start_process_with_partial_path - controlled commands only
    "B104", # hardcoded_bind_all_interfaces - development only
] # Skip common false positives for development tooling

[tool.bandit.assert_used]
skips = ["*_test.py", "test_*.py"]

# Financial-specific security checks
[tool.bandit.hardcoded_password_string]
word_list = ["password", "pass", "pwd", "token", "secret", "key", "api_key"]

[tool.bandit.hardcoded_sql_expressions]
confidence = "HIGH"
severity = "MEDIUM"<|MERGE_RESOLUTION|>--- conflicted
+++ resolved
@@ -25,11 +25,7 @@
 
 # MyPy configuration - currently relaxed for gradual typing adoption
 [tool.mypy]
-<<<<<<< HEAD
 python_version = "3.11"
-=======
-python_version = "2.5.7"
->>>>>>> f9aeb5bb
 warn_return_any = false
 warn_unused_configs = false
 disallow_untyped_defs = false
@@ -74,11 +70,7 @@
 ignore_errors = true
 
 [tool.pytest.ini_options]
-<<<<<<< HEAD
 minversion = "6.0"
-=======
-minversion = "2.5.7"
->>>>>>> f9aeb5bb
 testpaths = ["tests"]
 python_files = "test_*.py"
 python_classes = "Test*"
@@ -126,11 +118,7 @@
 line-length = 88
 
 # Python 3.11
-<<<<<<< HEAD
 target-version = "py311"
-=======
-target-version = "2.5.7"
->>>>>>> f9aeb5bb
 
 # Exclude directories
 exclude = [
